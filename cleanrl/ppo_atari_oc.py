--- conflicted
+++ resolved
@@ -242,10 +242,7 @@
     torch.backends.cudnn.deterministic = args.torch_deterministic
     torch.backends.cudnn.benchmark = False
     random.seed(args.seed)
-<<<<<<< HEAD
-=======
     np.random.seed(args.seed)
->>>>>>> e9a6c818
     set_random_seed(args.seed)
     
     device = torch.device("cuda" if torch.cuda.is_available() and args.cuda else "cpu")
